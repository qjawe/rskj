--- conflicted
+++ resolved
@@ -118,12 +118,8 @@
 
     private void enableRpc(Rsk rsk) throws InterruptedException {
         Web3 web3Service = new Web3RskImpl(rsk, minerServer, minerClient);
-<<<<<<< HEAD
         JsonRpcWeb3ServerHandler serverHandler = new JsonRpcWeb3ServerHandler(web3Service, RskSystemProperties.CONFIG.getRpcModules());
         JsonRpcWeb3FilterHandler filterHandler = new JsonRpcWeb3FilterHandler(RskSystemProperties.CONFIG.corsDomains());
-=======
-        JsonRpcWeb3ServerHandler serverHandler = new JsonRpcWeb3ServerHandler(web3Service, rskSystemProperties.getRpcModules());
->>>>>>> 4cb1492b
         new JsonRpcNettyServer(
             rskSystemProperties.rpcPort(),
             rskSystemProperties.soLingerTime(),
