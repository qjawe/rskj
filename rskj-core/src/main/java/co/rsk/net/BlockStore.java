/*
 * This file is part of RskJ
 * Copyright (C) 2017 RSK Labs Ltd.
 *
 * This program is free software: you can redistribute it and/or modify
 * it under the terms of the GNU Lesser General Public License as published by
 * the Free Software Foundation, either version 3 of the License, or
 * (at your option) any later version.
 *
 * This program is distributed in the hope that it will be useful,
 * but WITHOUT ANY WARRANTY; without even the implied warranty of
 * MERCHANTABILITY or FITNESS FOR A PARTICULAR PURPOSE. See the
 * GNU Lesser General Public License for more details.
 *
 * You should have received a copy of the GNU Lesser General Public License
 * along with this program. If not, see <http://www.gnu.org/licenses/>.
 */

package co.rsk.net;

import co.rsk.core.bc.BlockUtils;
import org.ethereum.core.Block;
import org.ethereum.core.BlockHeader;
import org.ethereum.db.ByteArrayWrapper;

import javax.annotation.Nonnull;
import javax.annotation.Nullable;
import java.util.*;

/**
 * Created by ajlopez on 5/11/2016.
 */
public class BlockStore {
    private Map<ByteArrayWrapper, Block> blocks = new HashMap<>();
    private Map<Long, Set<Block>> blocksbynumber = new HashMap<>();
    private Map<ByteArrayWrapper, Set<Block>> blocksbyparent = new HashMap<>();

    private final Map<ByteArrayWrapper, BlockHeader> headers = new HashMap<>();
    private final Map<Long, Set<ByteArrayWrapper>> headersbynumber = new HashMap<>();
    private final Map<ByteArrayWrapper, Set<ByteArrayWrapper>> headersbyparent = new HashMap<>();

    public synchronized void saveBlock(Block block) {
        ByteArrayWrapper key = new ByteArrayWrapper(block.getHash());
        ByteArrayWrapper pkey = new ByteArrayWrapper(block.getParentHash());
        Long nkey = Long.valueOf(block.getNumber());
        this.blocks.put(key, block);

        Set<Block> bsbynumber = this.blocksbynumber.get(nkey);

        if (bsbynumber == null) {
            bsbynumber = new HashSet<>();
            this.blocksbynumber.put(nkey, bsbynumber);
        }

        bsbynumber.add(block);

        Set<Block> bsbyphash = this.blocksbyparent.get(pkey);

        if (bsbyphash == null) {
            bsbyphash = new HashSet<>();
            this.blocksbyparent.put(pkey, bsbyphash);
        }

        bsbyphash.add(block);
    }

    public synchronized void removeBlock(Block block) {
        if (!this.hasBlock(block.getHash()))
            return;

        ByteArrayWrapper key = new ByteArrayWrapper(block.getHash());
        ByteArrayWrapper pkey = new ByteArrayWrapper(block.getParentHash());
        Long nkey = Long.valueOf(block.getNumber());

        this.blocks.remove(key);

        Set<Block> bynumber = this.blocksbynumber.get(nkey);

        if (bynumber != null && !bynumber.isEmpty()) {
            Block toremove = null;

            for (Block blk : bynumber) {
                if (new ByteArrayWrapper(blk.getHash()).equals(key)) {
                    toremove = blk;
                    break;
                }
            }

            if (toremove != null) {
                bynumber.remove(toremove);
                if (bynumber.isEmpty())
                    this.blocksbynumber.remove(nkey);
            }
        }

        Set<Block> byparent = this.blocksbyparent.get(pkey);

        if (byparent != null && !byparent.isEmpty()) {
            Block toremove = null;

            for (Block blk : byparent) {
                if (new ByteArrayWrapper(blk.getHash()).equals(key)) {
                    toremove = blk;
                    break;
                }
            }

            if (toremove != null){
                byparent.remove(toremove);

                if (byparent.isEmpty())
                    this.blocksbyparent.remove(pkey);
            }
        }
    }

    public synchronized Block getBlockByHash(byte[] hash) {
        ByteArrayWrapper key = new ByteArrayWrapper(hash);

        return this.blocks.get(key);
    }

    public synchronized List<Block> getBlocksByNumber(long number) {
        Long nkey = Long.valueOf(number);

        Set<Block> blocks = this.blocksbynumber.get(nkey);

        if (blocks == null)
            blocks = new HashSet<Block>();

        List<Block> ls = new ArrayList<Block>(blocks);

        return ls;
    }

    public synchronized List<Block> getBlocksByParentHash(byte[] hash) {
        ByteArrayWrapper key = new ByteArrayWrapper(hash);

        Set<Block> blocks = this.blocksbyparent.get(key);

        if (blocks == null)
            blocks = new HashSet<Block>();

        List<Block> ls = new ArrayList<Block>(blocks);

        return ls;
    }

    /**
     * getChildrenOf returns all the children of a list of blocks that are in the BlockStore.
     *
     * @param blocks the list of blocks to retrieve the children.
     * @return A list with all the children of the given list of blocks.
     */
    public List<Block> getChildrenOf(List<Block> blocks) {
        final List<Block> children = new ArrayList<>();

<<<<<<< HEAD
        for (final Block block : blocks)
            BlockUtils.addBlocksToList(children, getBlocksByParentHash(block.getHash()));
=======
        // TODO(mc) check if we need a better implementation because BlockUtils.addBlocksToList is O(N^2)
        blocks.stream()
                .map(Block::getHash)
                .map(this::getBlocksByParentHash)
                .forEach(b -> BlockUtils.addBlocksToList(children, b));
>>>>>>> 12eb2dd7

        return children;
    }

    public synchronized boolean hasBlock(Block block) {
        return this.blocks.containsKey(new ByteArrayWrapper(block.getHash()));
    }

    public synchronized boolean hasBlock(byte[] hash) {
        return this.blocks.containsKey(new ByteArrayWrapper(hash));
    }

    public synchronized int size() {
        return this.blocks.size();
    }

    public synchronized long minimalHeight() {
        long value = 0;

        for (Block b : this.blocks.values())
            if (value == 0 || b.getNumber() < value)
                value = b.getNumber();

        return value;
    }

    public synchronized long maximumHeight() {
        long value = 0;

        for (Block b : this.blocks.values())
            if (value == 0 || b.getNumber() > value)
                value = b.getNumber();

        return value;
    }

    public synchronized void releaseRange(long from, long to) {
        for (long k = from; k <= to; k++)
            for (Block b : this.getBlocksByNumber(k))
                this.removeBlock(b);
    }

    /**
     * hasHeader returns true if this block store has the header of the corresponding block.
     *
     * @param hash the block's hash.
     * @return true if the store has the header, false otherwise.
     */
    public synchronized boolean hasHeader(@Nonnull final byte[] hash) {
        return this.headers.containsKey(new ByteArrayWrapper(hash));
    }

    /**
     * saveHeader saves the given header into the block store.
     *
     * @param header the header to store.
     */
    public synchronized void saveHeader(@Nonnull final BlockHeader header) {
        ByteArrayWrapper key = new ByteArrayWrapper(header.getHash());
        ByteArrayWrapper pkey = new ByteArrayWrapper(header.getParentHash());
        Long nkey = Long.valueOf(header.getNumber());
        this.headers.put(key, header);

        Set<ByteArrayWrapper> hsbynumber = this.headersbynumber.get(nkey);
        if (hsbynumber == null) {
            hsbynumber = new HashSet<>();
            this.headersbynumber.put(nkey, hsbynumber);
        }
        hsbynumber.add(key);

        Set<ByteArrayWrapper> hsbyphash = this.headersbyparent.get(pkey);
        if (hsbyphash == null) {
            hsbyphash = new HashSet<>();
            this.headersbyparent.put(pkey, hsbyphash);
        }
        hsbyphash.add(key);
    }

    /**
     * removeHeader removes the given header from the block store.
     *
     * @param header the header to remove.
     */
    public synchronized void removeHeader(@Nonnull final BlockHeader header) {
        if (!this.hasHeader(header.getHash()))
            return;

        ByteArrayWrapper key = new ByteArrayWrapper(header.getHash());
        ByteArrayWrapper pkey = new ByteArrayWrapper(header.getParentHash());
        Long nkey = Long.valueOf(header.getNumber());

        this.headers.remove(key);

        Set<ByteArrayWrapper> byNumber = this.headersbynumber.get(nkey);
        if (byNumber != null) {
            byNumber.remove(key);
            if (byNumber.isEmpty()) {
                this.headersbynumber.remove(byNumber);
            }
        }

        Set<ByteArrayWrapper> byParent = this.headersbyparent.get(pkey);
        if (byParent != null) {
            byParent.remove(key);
            if (byParent.isEmpty()) {
                this.headersbyparent.remove(byParent);
            }
        }
    }
}<|MERGE_RESOLUTION|>--- conflicted
+++ resolved
@@ -155,16 +155,11 @@
     public List<Block> getChildrenOf(List<Block> blocks) {
         final List<Block> children = new ArrayList<>();
 
-<<<<<<< HEAD
-        for (final Block block : blocks)
-            BlockUtils.addBlocksToList(children, getBlocksByParentHash(block.getHash()));
-=======
         // TODO(mc) check if we need a better implementation because BlockUtils.addBlocksToList is O(N^2)
         blocks.stream()
                 .map(Block::getHash)
                 .map(this::getBlocksByParentHash)
                 .forEach(b -> BlockUtils.addBlocksToList(children, b));
->>>>>>> 12eb2dd7
 
         return children;
     }
