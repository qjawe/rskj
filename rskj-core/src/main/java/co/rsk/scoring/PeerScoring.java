--- conflicted
+++ resolved
@@ -1,232 +1,200 @@
-package co.rsk.scoring;
-
-import com.google.common.annotations.VisibleForTesting;
-
-<<<<<<< HEAD
-import java.util.EnumMap;
-import java.util.HashMap;
-import java.util.Map;
-=======
->>>>>>> af95cdb9
-import java.util.concurrent.locks.ReadWriteLock;
-import java.util.concurrent.locks.ReentrantReadWriteLock;
-
-/**
- * PeerScoring records the events associated with a peer
- * identified by node id or IP address (@see PeerScoringManager)
- * An integer score value is calculated based on recorded events.
- * Also, a good reputation flag is calculated.
- * The number of punishment is recorded, as well the initial punishment time and its duration.
- * When the punishment expires, the good reputation is restored and most counters are reset to zero
- * <p>
- * Created by ajlopez on 27/06/2017.
- */
-public class PeerScoring {
-    private final ReadWriteLock rwlock = new ReentrantReadWriteLock();
-    private int[] counters = new int[EventType.values().length];
-    private boolean goodReputation = true;
-    private long timeLostGoodReputation;
-    private long punishmentTime;
-    private int punishmentCounter;
-    private int score;
-
-    /**
-     * Records an event.
-     * Current implementation has a counter by event type.
-     * The score is incremented or decremented, acoording to the kind of the event.
-     * Some negative events alters the score to a negative level, without
-     * taking into account its previous positive value
-     *
-     * @param evt       An event type @see EventType
-     */
-    public void recordEvent(EventType evt) {
-<<<<<<< HEAD
-        if (!counters.containsKey(evt))
-            counters.put(evt, 1);
-        else
-            counters.put(evt, counters.get(evt).intValue() + 1);
-
-        switch (evt) {
-            case INVALID_NETWORK:
-            case INVALID_BLOCK:
-            case INVALID_TRANSACTION:
-                if (score > 0)
-                    score = 0;
-                score--;
-                break;
-
-            case FAILED_HANDSHAKE:
-            case SUCCESSFUL_HANDSHAKE:
-            case REPEATED_MESSAGE:
-                break;
-
-            default:
-                if (score >= 0)
-                    score++;
-                break;
-=======
-        try {
-            rwlock.writeLock().lock();
-
-            counters[evt.ordinal()]++;
-
-            switch (evt) {
-                case INVALID_NETWORK:
-                case INVALID_BLOCK:
-                case INVALID_TRANSACTION:
-                    if (score > 0)
-                        score = 0;
-                    score--;
-                    break;
-
-                case FAILED_HANDSHAKE:
-                case SUCCESSFUL_HANDSHAKE:
-                case REPEATED_MESSAGE:
-                    break;
-
-                default:
-                    if (score >= 0)
-                        score++;
-                    break;
-            }
-        } finally {
-            rwlock.writeLock().unlock();
->>>>>>> af95cdb9
-        }
-    }
-
-    /**
-     * Returns the current computed score.
-     * The score is calculated based on previous event recording.
-     *
-     * @return  An integer number, the level of score. Positive value is associated
-     *          with a good reputation. Negative values indicates a possible punishment.
-     */
-    public int getScore() {
-        return score;
-    }
-
-    /**
-     * Returns the count of events given a event type.
-     *
-     * @param evt       Event Type (@see EventType)
-     *
-     * @return  The count of events.
-     */
-    public int getEventCounter(EventType evt) {
-        try {
-            rwlock.readLock().lock();
-
-            return counters[evt.ordinal()];
-        } finally {
-            rwlock.readLock().unlock();
-        }
-    }
-
-    /**
-     * Returns the count of all events
-     *
-     * @return  The total count of events
-     */
-    public int getTotalEventCounter() {
-        try {
-            rwlock.readLock().lock();
-            int counter = 0;
-
-            for (int i = 0; i < counters.length; i++)
-                counter += counters[i];
-
-            return counter;
-        } finally {
-            rwlock.readLock().unlock();
-        }
-    }
-
-    /**
-     * Returns <tt>true</tt> if there is no event recorded yet.
-     *
-     * @return <tt>true</tt> if there is no event
-     */
-    public boolean isEmpty() {
-        try {
-            rwlock.readLock().lock();
-            return getTotalEventCounter() == 0;
-        } finally {
-            rwlock.readLock().unlock();
-        }
-    }
-
-    /**
-     * Returns <tt>true</tt> if the peer has good reputation.
-     * Returns <tt>false</tt> if not.
-     *
-     * @return <tt>true</tt> or <tt>false</tt>
-     */
-    public boolean hasGoodReputation() {
-        try {
-            rwlock.writeLock().lock();
-            if (this.goodReputation)
-                return true;
-
-            if (this.punishmentTime > 0 && this.timeLostGoodReputation > 0 && this.punishmentTime + this.timeLostGoodReputation <= System.currentTimeMillis())
-                this.endPunishment();
-
-            return this.goodReputation;
-        } finally {
-            rwlock.writeLock().unlock();
-        }
-    }
-
-    /**
-     * Starts the punishment, with specified duration
-     * Changes the reputation to not good
-     * Increments the punishment counter
-     *
-     * @param   expirationTime  punishment duration in milliseconds
-     */
-    @VisibleForTesting
-    public void startPunishment(long expirationTime) {
-        try {
-            rwlock.writeLock().lock();
-            this.goodReputation = false;
-            this.punishmentTime = expirationTime;
-            this.punishmentCounter++;
-            this.timeLostGoodReputation = System.currentTimeMillis();
-        } finally {
-            rwlock.writeLock().unlock();
-        }
-    }
-
-    /**
-     * Ends the punishment
-     * Clear the event counters
-     *
-     */
-    private void endPunishment() {
-        //Check locks before doing this function public
-        for (int i = 0; i < counters.length; i++)
-            this.counters[i] = 0;
-        this.goodReputation = true;
-        this.score = 0;
-        this.timeLostGoodReputation = 0;
-    }
-
-    @VisibleForTesting
-    public long getPunishmentTime() {
-        return this.punishmentTime;
-    }
-
-    /**
-     * Returns the number of punishment suffered by this peer.
-     *
-     * @return      the counter of punishments
-     */
-    public int getPunishmentCounter() {
-        return this.punishmentCounter;
-    }
-
-    @VisibleForTesting
-    public long getTimeLostGoodReputation() {
-        return this.timeLostGoodReputation;
-    }
-}
+package co.rsk.scoring;
+
+import com.google.common.annotations.VisibleForTesting;
+
+import java.util.concurrent.locks.ReadWriteLock;
+import java.util.concurrent.locks.ReentrantReadWriteLock;
+
+/**
+ * PeerScoring records the events associated with a peer
+ * identified by node id or IP address (@see PeerScoringManager)
+ * An integer score value is calculated based on recorded events.
+ * Also, a good reputation flag is calculated.
+ * The number of punishment is recorded, as well the initial punishment time and its duration.
+ * When the punishment expires, the good reputation is restored and most counters are reset to zero
+ * <p>
+ * Created by ajlopez on 27/06/2017.
+ */
+public class PeerScoring {
+    private final ReadWriteLock rwlock = new ReentrantReadWriteLock();
+    private int[] counters = new int[EventType.values().length];
+    private boolean goodReputation = true;
+    private long timeLostGoodReputation;
+    private long punishmentTime;
+    private int punishmentCounter;
+    private int score;
+
+    /**
+     * Records an event.
+     * Current implementation has a counter by event type.
+     * The score is incremented or decremented, acoording to the kind of the event.
+     * Some negative events alters the score to a negative level, without
+     * taking into account its previous positive value
+     *
+     * @param evt       An event type @see EventType
+     */
+    public void recordEvent(EventType evt) {
+        try {
+            rwlock.writeLock().lock();
+
+            counters[evt.ordinal()]++;
+
+            switch (evt) {
+                case INVALID_NETWORK:
+                case INVALID_BLOCK:
+                case INVALID_TRANSACTION:
+                    if (score > 0)
+                        score = 0;
+                    score--;
+                    break;
+
+                case FAILED_HANDSHAKE:
+                case SUCCESSFUL_HANDSHAKE:
+                case REPEATED_MESSAGE:
+                    break;
+
+                default:
+                    if (score >= 0)
+                        score++;
+                    break;
+            }
+        } finally {
+            rwlock.writeLock().unlock();
+        }
+    }
+
+    /**
+     * Returns the current computed score.
+     * The score is calculated based on previous event recording.
+     *
+     * @return  An integer number, the level of score. Positive value is associated
+     *          with a good reputation. Negative values indicates a possible punishment.
+     */
+    public int getScore() {
+        return score;
+    }
+
+    /**
+     * Returns the count of events given a event type.
+     *
+     * @param evt       Event Type (@see EventType)
+     *
+     * @return  The count of events.
+     */
+    public int getEventCounter(EventType evt) {
+        try {
+            rwlock.readLock().lock();
+
+            return counters[evt.ordinal()];
+        } finally {
+            rwlock.readLock().unlock();
+        }
+    }
+
+    /**
+     * Returns the count of all events
+     *
+     * @return  The total count of events
+     */
+    public int getTotalEventCounter() {
+        try {
+            rwlock.readLock().lock();
+            int counter = 0;
+
+            for (int i = 0; i < counters.length; i++)
+                counter += counters[i];
+
+            return counter;
+        } finally {
+            rwlock.readLock().unlock();
+        }
+    }
+
+    /**
+     * Returns <tt>true</tt> if there is no event recorded yet.
+     *
+     * @return <tt>true</tt> if there is no event
+     */
+    public boolean isEmpty() {
+        try {
+            rwlock.readLock().lock();
+            return getTotalEventCounter() == 0;
+        } finally {
+            rwlock.readLock().unlock();
+        }
+    }
+
+    /**
+     * Returns <tt>true</tt> if the peer has good reputation.
+     * Returns <tt>false</tt> if not.
+     *
+     * @return <tt>true</tt> or <tt>false</tt>
+     */
+    public boolean hasGoodReputation() {
+        try {
+            rwlock.writeLock().lock();
+            if (this.goodReputation)
+                return true;
+
+            if (this.punishmentTime > 0 && this.timeLostGoodReputation > 0 && this.punishmentTime + this.timeLostGoodReputation <= System.currentTimeMillis())
+                this.endPunishment();
+
+            return this.goodReputation;
+        } finally {
+            rwlock.writeLock().unlock();
+        }
+    }
+
+    /**
+     * Starts the punishment, with specified duration
+     * Changes the reputation to not good
+     * Increments the punishment counter
+     *
+     * @param   expirationTime  punishment duration in milliseconds
+     */
+    @VisibleForTesting
+    public void startPunishment(long expirationTime) {
+        try {
+            rwlock.writeLock().lock();
+            this.goodReputation = false;
+            this.punishmentTime = expirationTime;
+            this.punishmentCounter++;
+            this.timeLostGoodReputation = System.currentTimeMillis();
+        } finally {
+            rwlock.writeLock().unlock();
+        }
+    }
+
+    /**
+     * Ends the punishment
+     * Clear the event counters
+     *
+     */
+    private void endPunishment() {
+        //Check locks before doing this function public
+        for (int i = 0; i < counters.length; i++)
+            this.counters[i] = 0;
+        this.goodReputation = true;
+        this.score = 0;
+        this.timeLostGoodReputation = 0;
+    }
+
+    @VisibleForTesting
+    public long getPunishmentTime() {
+        return this.punishmentTime;
+    }
+
+    /**
+     * Returns the number of punishment suffered by this peer.
+     *
+     * @return      the counter of punishments
+     */
+    public int getPunishmentCounter() {
+        return this.punishmentCounter;
+    }
+
+    @VisibleForTesting
+    public long getTimeLostGoodReputation() {
+        return this.timeLostGoodReputation;
+    }
+}