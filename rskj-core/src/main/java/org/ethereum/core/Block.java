--- conflicted
+++ resolved
@@ -182,10 +182,6 @@
     }
 
     public static Block fromValidData(BlockHeader header, List<Transaction> transactionsList, List<BlockHeader> uncleList) {
-<<<<<<< HEAD
-=======
-
->>>>>>> 6c998d03
         Block block = new Block((byte[])null);
         block.parsed = true;
         block.header = header;
@@ -475,11 +471,7 @@
         return Collections.unmodifiableList(parsedTxs);
     }
 
-<<<<<<< HEAD
-    private static boolean isRemascTransaction(Transaction tx, int txPosition, int txsSize) {
-=======
     public static boolean isRemascTransaction(Transaction tx, int txPosition, int txsSize) {
->>>>>>> 6c998d03
 
         return isLastTx(txPosition, txsSize) && checkRemascAddress(tx) && checkRemascTxZeroValues(tx);
     }
