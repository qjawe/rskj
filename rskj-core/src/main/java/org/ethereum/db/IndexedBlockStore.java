--- conflicted
+++ resolved
@@ -19,11 +19,7 @@
 
 package org.ethereum.db;
 
-<<<<<<< HEAD
 import co.rsk.net.BlockCache;
-=======
-import com.google.common.annotations.VisibleForTesting;
->>>>>>> edc455d2
 import org.ethereum.core.Block;
 import org.ethereum.core.BlockHeader;
 import org.ethereum.datasource.KeyValueDataSource;
@@ -227,58 +223,6 @@
         return ZERO;
     }
 
-<<<<<<< HEAD
-=======
-    @VisibleForTesting
-    public BigInteger getTotalDifficulty() {
-        BigInteger cacheTotalDifficulty = ZERO;
-
-        long maxNumber = getMaxNumber();
-        if (cache != null) {
-
-            List<BlockInfo> infos = getBlockInfoForLevel(maxNumber);
-
-            if (infos != null){
-                for (BlockInfo blockInfo : infos){
-                    if (blockInfo.isMainChain()){
-                        return blockInfo.getCummDifficulty();
-                    }
-                }
-
-                // todo: need better testing for that place
-                // here is the place when you know
-                // for sure that the potential fork
-                // branch is higher than main branch
-                // in that case the correct td is the
-                // first level when you have [mainchain = true] Blockinfo
-                boolean found = false;
-                Map<Long, List<BlockInfo>> searching = cache.index;
-                while (!found){
-
-                    --maxNumber;
-                    infos = getBlockInfoForLevel(maxNumber);
-
-                    for (BlockInfo blockInfo : infos) {
-                        if (blockInfo.isMainChain()) {
-                            found = true;
-                            return blockInfo.getCummDifficulty();
-                        }
-                    }
-                }
-            }
-        }
-
-        List<BlockInfo> blockInfos = index.get(maxNumber);
-        for (BlockInfo blockInfo : blockInfos){
-            if (blockInfo.isMainChain()){
-                return blockInfo.getCummDifficulty();
-            }
-        }
-
-        return cacheTotalDifficulty;
-    }
-
->>>>>>> edc455d2
     @Override
     public long getMaxNumber(){
         Long bestIndex = 0L;
@@ -372,11 +316,7 @@
                 BlockInfo blockInfo = getBlockInfoForHash(blocks, bestLine.getHash());
                 if (blockInfo != null) {
                     blockInfo.setMainChain(false);
-<<<<<<< HEAD
                     updateInfoForLevel(currentLevel, blocks);
-=======
-                    index.put(currentLevel, blocks);
->>>>>>> edc455d2
                 }
                 bestLine = getBlockByHash(bestLine.getParentHash());
                 --currentLevel;
@@ -391,23 +331,14 @@
             BlockInfo bestInfo = getBlockInfoForHash(levelBlocks, bestLine.getHash());
             if (bestInfo != null) {
                 bestInfo.setMainChain(false);
-<<<<<<< HEAD
                 updateInfoForLevel(currentLevel, levelBlocks);
-=======
-                index.put(currentLevel, levelBlocks);
->>>>>>> edc455d2
             }
 
             BlockInfo forkInfo = getBlockInfoForHash(levelBlocks, forkLine.getHash());
             if (forkInfo != null) {
                 forkInfo.setMainChain(true);
-<<<<<<< HEAD
                 updateInfoForLevel(currentLevel, levelBlocks);
-=======
-                index.put(currentLevel, levelBlocks);
->>>>>>> edc455d2
-            }
-
+            }
 
             bestLine = getBlockByHash(bestLine.getParentHash());
             forkLine = getBlockByHash(forkLine.getParentHash());
