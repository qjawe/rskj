--- conflicted
+++ resolved
@@ -24,14 +24,11 @@
 import co.rsk.net.simples.SimpleBlockProcessor;
 import co.rsk.net.simples.SimpleMessageChannel;
 import co.rsk.net.simples.SimplePendingState;
-<<<<<<< HEAD
 import co.rsk.net.utils.TransactionUtils;
-=======
 import co.rsk.scoring.EventType;
 import co.rsk.scoring.PeerScoring;
 import co.rsk.scoring.PeerScoringManager;
 import co.rsk.scoring.PunishmentParameters;
->>>>>>> 230d90e6
 import co.rsk.test.World;
 import org.ethereum.config.BlockchainNetConfig;
 import org.ethereum.config.SystemProperties;
@@ -49,11 +46,8 @@
 import org.spongycastle.util.encoders.Hex;
 
 import javax.annotation.Nonnull;
-<<<<<<< HEAD
 import java.math.BigInteger;
-=======
 import java.net.UnknownHostException;
->>>>>>> 230d90e6
 import java.util.Arrays;
 import java.util.LinkedList;
 import java.util.List;
@@ -85,22 +79,14 @@
 
     @Test
     public void processBlockMessageUsingProcessor() throws UnknownHostException {
-        SimpleMessageSender sender = new SimpleMessageSender();
+        SimpleMessageChannel sender = new SimpleMessageChannel();
         PeerScoringManager scoring = createPeerScoringManager();
         SimpleBlockProcessor sbp = new SimpleBlockProcessor();
-<<<<<<< HEAD
-        NodeMessageHandler processor = new NodeMessageHandler(sbp, null, null, null, null);
+        NodeMessageHandler processor = new NodeMessageHandler(sbp, null, null, null, null, scoring);
         Block block = new Block(Hex.decode(rlp));
         Message message = new BlockMessage(block);
 
-        processor.processMessage(new SimpleMessageChannel(), message);
-=======
-        NodeMessageHandler processor = new NodeMessageHandler(sbp, null, null, null, scoring);
-        Block block = new Block(Hex.decode(rlp));
-        Message message = new BlockMessage(block);
-
         processor.processMessage(sender, message);
->>>>>>> 230d90e6
 
         Assert.assertNotNull(sbp.getBlocks());
         Assert.assertEquals(1, sbp.getBlocks().size());
@@ -108,7 +94,7 @@
 
         Assert.assertFalse(scoring.isEmpty());
 
-        PeerScoring pscoring = scoring.getPeerScoring(sender.getNodeID());
+        PeerScoring pscoring = scoring.getPeerScoring(sender.getPeerNodeID());
 
         Assert.assertNotNull(pscoring);
         Assert.assertFalse(pscoring.isEmpty());
@@ -125,19 +111,17 @@
 
     @Test
     public void postBlockMessageTwice() throws InterruptedException, UnknownHostException {
-        MessageSender sender = new SimpleMessageSender();
+        MessageChannel sender = new SimpleMessageChannel();
         PeerScoringManager scoring = createPeerScoringManager();
         SimpleBlockProcessor sbp = new SimpleBlockProcessor();
-<<<<<<< HEAD
-=======
-        NodeMessageHandler processor = new NodeMessageHandler(sbp, null, null, null, scoring);
+        NodeMessageHandler processor = new NodeMessageHandler(sbp, null, null, null, null, scoring);
         Block block = new Block(Hex.decode(rlp));
         Message message = new BlockMessage(block);
 
         processor.postMessage(sender, message);
         processor.postMessage(sender, message);
 
-        PeerScoring pscoring = scoring.getPeerScoring(sender.getNodeID());
+        PeerScoring pscoring = scoring.getPeerScoring(sender.getPeerNodeID());
 
         Assert.assertNotNull(pscoring);
         Assert.assertFalse(pscoring.isEmpty());
@@ -148,8 +132,7 @@
     @Test
     public void postBlockMessageUsingProcessor() throws InterruptedException, UnknownHostException {
         SimpleBlockProcessor sbp = new SimpleBlockProcessor();
->>>>>>> 230d90e6
-        NodeMessageHandler processor = new NodeMessageHandler(sbp, null, null, null, null);
+        NodeMessageHandler processor = new NodeMessageHandler(sbp, null, null, null, null, null);
         Block block = new Block(Hex.decode(rlp));
         Message message = new BlockMessage(block);
 
@@ -167,31 +150,23 @@
 
     @Test
     public void processInvalidPoWMessageUsingProcessor() throws UnknownHostException {
-        MessageSender sender = new SimpleMessageSender();
+        SimpleMessageChannel sender = new SimpleMessageChannel();
         PeerScoringManager scoring = createPeerScoringManager();
         SimpleBlockProcessor sbp = new SimpleBlockProcessor();
-<<<<<<< HEAD
-        NodeMessageHandler processor = new NodeMessageHandler(sbp, null, null, null, null);
-=======
-        NodeMessageHandler processor = new NodeMessageHandler(sbp, null, null, null, scoring);
->>>>>>> 230d90e6
+        NodeMessageHandler processor = new NodeMessageHandler(sbp, null, null, null, null, scoring);
         Block block = new Block(Hex.decode(rlp));
         byte[] mergedMiningHeader = block.getBitcoinMergedMiningHeader();
         mergedMiningHeader[76] += 3; //change merged mining nonce.
         Message message = new BlockMessage(block);
 
-<<<<<<< HEAD
-        processor.processMessage(new SimpleMessageChannel(), message);
-=======
         processor.processMessage(sender, message);
->>>>>>> 230d90e6
 
         Assert.assertNotNull(sbp.getBlocks());
         Assert.assertEquals(0, sbp.getBlocks().size());
 
         Assert.assertFalse(scoring.isEmpty());
 
-        PeerScoring pscoring = scoring.getPeerScoring(sender.getNodeID());
+        PeerScoring pscoring = scoring.getPeerScoring(sender.getPeerNodeID());
 
         Assert.assertNotNull(pscoring);
         Assert.assertFalse(pscoring.isEmpty());
@@ -201,38 +176,27 @@
 
     @Test
     public void processMissingPoWBlockMessageUsingProcessor() throws UnknownHostException {
-        MessageSender sender = new SimpleMessageSender();
+        SimpleMessageChannel sender = new SimpleMessageChannel();
         PeerScoringManager scoring = createPeerScoringManager();
         SimpleBlockProcessor sbp = new SimpleBlockProcessor();
-<<<<<<< HEAD
-        NodeMessageHandler processor = new NodeMessageHandler(sbp, null, null, null, null).disablePoWValidation();
-        Block block = BlockGenerator.getGenesisBlock();
-        Message message = new BlockMessage(block);
-        processor.processMessage(new SimpleMessageChannel(), message);
-=======
-        NodeMessageHandler processor = new NodeMessageHandler(sbp, null, null, null, scoring).disablePoWValidation();
+        NodeMessageHandler processor = new NodeMessageHandler(sbp, null, null, null, null, scoring).disablePoWValidation();
         Block block = BlockGenerator.getGenesisBlock();
         Message message = new BlockMessage(block);
         processor.processMessage(sender, message);
->>>>>>> 230d90e6
 
         for (int i = 0; i < 50; i++) {
             block = BlockGenerator.createChildBlock(block);
         }
 
         message = new BlockMessage(block);
-<<<<<<< HEAD
-        processor.processMessage(new SimpleMessageChannel(), message);
-=======
         processor.processMessage(sender, message);
->>>>>>> 230d90e6
 
         Assert.assertNotNull(sbp.getBlocks());
         Assert.assertEquals(2, sbp.getBlocks().size());
 
         Assert.assertFalse(scoring.isEmpty());
 
-        PeerScoring pscoring = scoring.getPeerScoring(sender.getNodeID());
+        PeerScoring pscoring = scoring.getPeerScoring(sender.getPeerNodeID());
 
         Assert.assertNotNull(pscoring);
         Assert.assertFalse(pscoring.isEmpty());
@@ -244,7 +208,7 @@
     @Test
     public void processFutureBlockMessageUsingProcessor() throws UnknownHostException {
         SimpleBlockProcessor sbp = new SimpleBlockProcessor();
-        NodeMessageHandler processor = new NodeMessageHandler(sbp, null, null, null, null);
+        NodeMessageHandler processor = new NodeMessageHandler(sbp, null, null, null, null, null);
         Block block = BlockGenerator.getGenesisBlock();
         Message message = new BlockMessage(block);
         SimpleMessageChannel sender = new SimpleMessageChannel();
@@ -258,17 +222,12 @@
     public void processStatusMessageUsingNodeBlockProcessor() throws UnknownHostException {
         final World world = new World();
         final Blockchain blockchain = world.getBlockChain();
-<<<<<<< HEAD
         final BlockStore store = new BlockStore();
         BlockNodeInformation nodeInformation = new BlockNodeInformation();
         BlockSyncService blockSyncService = new BlockSyncService(store, blockchain, nodeInformation, null);
         final NodeBlockProcessor bp = new NodeBlockProcessor(store, blockchain, nodeInformation, blockSyncService);
         final SimpleMessageChannel sender = new SimpleMessageChannel();
-=======
-        final NodeBlockProcessor bp = new NodeBlockProcessor(store, blockchain);
-        final SimpleMessageSender sender = new SimpleMessageSender();
->>>>>>> 230d90e6
-        final NodeMessageHandler handler = new NodeMessageHandler(bp, null, null, null, null);
+        final NodeMessageHandler handler = new NodeMessageHandler(bp, null, null, null, null, null);
 
         final Block block = BlockGenerator.createChildBlock(BlockGenerator.getGenesisBlock());
         final Status status = new Status(block.getNumber(), block.getHash());
@@ -289,8 +248,7 @@
     }
 
     @Test
-<<<<<<< HEAD
-    public void processStatusMessageUsingSyncProcessor() {
+    public void processStatusMessageUsingSyncProcessor() throws UnknownHostException {
         final SimpleMessageChannel sender = new SimpleMessageChannel();
         final NodeMessageHandler handler = NodeMessageHandlerUtil.createHandlerWithSyncProcessor();
 
@@ -313,24 +271,16 @@
     }
 
     @Test
-    public void processStatusMessageWithKnownBestBlock() {
-=======
     public void processStatusMessageWithKnownBestBlock() throws UnknownHostException {
->>>>>>> 230d90e6
-        final World world = new World();
-        final Blockchain blockchain = world.getBlockChain();
-        final BlockStore store = new BlockStore();
-
-<<<<<<< HEAD
+        final World world = new World();
+        final Blockchain blockchain = world.getBlockChain();
+        final BlockStore store = new BlockStore();
+
         BlockNodeInformation nodeInformation = new BlockNodeInformation();
         BlockSyncService blockSyncService = new BlockSyncService(store, blockchain, nodeInformation, null);
         final NodeBlockProcessor bp = new NodeBlockProcessor(store, blockchain, nodeInformation, blockSyncService);
         final SimpleMessageChannel sender = new SimpleMessageChannel();
-=======
-        final NodeBlockProcessor bp = new NodeBlockProcessor(store, blockchain);
-        final SimpleMessageSender sender = new SimpleMessageSender();
->>>>>>> 230d90e6
-        final NodeMessageHandler handler = new NodeMessageHandler(bp, null, null, null, null);
+        final NodeMessageHandler handler = new NodeMessageHandler(bp, null, null, null, null, null);
 
         final Block block = BlockGenerator.createChildBlock(BlockGenerator.getGenesisBlock());
         final Status status = new Status(block.getNumber(), block.getHash());
@@ -357,7 +307,7 @@
         BlockSyncService blockSyncService = new BlockSyncService(store, blockchain, nodeInformation, null);
         final NodeBlockProcessor bp = new NodeBlockProcessor(store, blockchain, nodeInformation, blockSyncService);
 
-        final NodeMessageHandler handler = new NodeMessageHandler(bp, null, null, null, null);
+        final NodeMessageHandler handler = new NodeMessageHandler(bp, null, null, null, null, null);
 
         final SimpleMessageChannel sender = new SimpleMessageChannel();
 
@@ -390,7 +340,7 @@
         BlockSyncService blockSyncService = new BlockSyncService(store, blockchain, nodeInformation, null);
         NodeBlockProcessor bp = new NodeBlockProcessor(store, blockchain, nodeInformation, blockSyncService);
 
-        NodeMessageHandler handler = new NodeMessageHandler(bp, null, null, null, null);
+        NodeMessageHandler handler = new NodeMessageHandler(bp, null, null, null, null, null);
 
         SimpleMessageChannel sender = new SimpleMessageChannel();
 
@@ -420,7 +370,7 @@
         BlockSyncService blockSyncService = new BlockSyncService(store, blockchain, nodeInformation, null);
         final NodeBlockProcessor bp = new NodeBlockProcessor(store, blockchain, nodeInformation, blockSyncService);
 
-        final NodeMessageHandler handler = new NodeMessageHandler(bp, null, null, null, null);
+        final NodeMessageHandler handler = new NodeMessageHandler(bp, null, null, null, null, null);
         handler.disablePoWValidation();
 
         final SimpleMessageChannel sender = new SimpleMessageChannel();
@@ -444,7 +394,7 @@
         BlockSyncService blockSyncService = new BlockSyncService(store, blockchain, nodeInformation, null);
         final NodeBlockProcessor bp = new NodeBlockProcessor(store, blockchain, nodeInformation, blockSyncService);
 
-        final NodeMessageHandler handler = new NodeMessageHandler(bp, null, null, null, null);
+        final NodeMessageHandler handler = new NodeMessageHandler(bp, null, null, null, null, null);
 
         final SimpleMessageChannel sender = new SimpleMessageChannel();
 
@@ -477,7 +427,7 @@
         BlockSyncService blockSyncService = new BlockSyncService(store, blockchain, nodeInformation, null);
         NodeBlockProcessor bp = new NodeBlockProcessor(store, blockchain, nodeInformation, blockSyncService);
 
-        NodeMessageHandler handler = new NodeMessageHandler(bp, null, null, null, null);
+        NodeMessageHandler handler = new NodeMessageHandler(bp, null, null, null, null, null);
 
         SimpleMessageChannel sender = new SimpleMessageChannel();
 
@@ -507,14 +457,10 @@
         for (Block b: bcBlocks)
             blockchain.tryToConnect(b);
 
-<<<<<<< HEAD
         BlockNodeInformation nodeInformation = new BlockNodeInformation();
         BlockSyncService blockSyncService = new BlockSyncService(store, blockchain, nodeInformation, null);
         final NodeBlockProcessor bp = new NodeBlockProcessor(store, blockchain, nodeInformation, blockSyncService);
-=======
-        final NodeBlockProcessor bp = new NodeBlockProcessor(store, blockchain);
->>>>>>> 230d90e6
-        final NodeMessageHandler handler = new NodeMessageHandler(bp, null, null, null, null);
+        final NodeMessageHandler handler = new NodeMessageHandler(bp, null, null, null, null, null);
 
         class TestCase {
             protected final NewBlockHashesMessage message;
@@ -623,11 +569,7 @@
         BlockProcessor blockProcessor = Mockito.mock(BlockProcessor.class);
         Mockito.when(blockProcessor.hasBetterBlockToSync()).thenReturn(true);
 
-<<<<<<< HEAD
-        final NodeMessageHandler handler = new NodeMessageHandler(blockProcessor, null, null, null, txHandler);
-=======
-        final NodeMessageHandler handler = new NodeMessageHandler(blockProcessor, null, null, txHandler, null);
->>>>>>> 230d90e6
+        final NodeMessageHandler handler = new NodeMessageHandler(blockProcessor, null, null, null, txHandler, null);
 
         Message message = Mockito.mock(Message.class);
         Mockito.when(message.getMessageType()).thenReturn(MessageType.NEW_BLOCK_HASHES);
@@ -651,14 +593,10 @@
         }
 
 
-<<<<<<< HEAD
         BlockNodeInformation nodeInformation = new BlockNodeInformation();
         BlockSyncService blockSyncService = new BlockSyncService(store, blockchain, nodeInformation, null);
         final NodeBlockProcessor bp = new NodeBlockProcessor(store, blockchain, nodeInformation, blockSyncService);
-=======
-        final NodeBlockProcessor bp = new NodeBlockProcessor(store, blockchain);
->>>>>>> 230d90e6
-        final NodeMessageHandler handler = new NodeMessageHandler(bp, null, null, null, null);
+        final NodeMessageHandler handler = new NodeMessageHandler(bp, null, null, null, null, null);
 
         int baseBlock = 9;
 
@@ -766,7 +704,7 @@
         BlockSyncService blockSyncService = new BlockSyncService(store, blockchain, nodeInformation, null);
         final NodeBlockProcessor bp = new NodeBlockProcessor(store, blockchain, nodeInformation, blockSyncService);
 
-        final NodeMessageHandler handler = new NodeMessageHandler(bp, null, null, null, null);
+        final NodeMessageHandler handler = new NodeMessageHandler(bp, null, null, null, null, null);
         handler.disablePoWValidation();
 
         final SimpleMessageChannel sender = new SimpleMessageChannel();
@@ -784,19 +722,12 @@
         BlockProcessor blockProcessor = Mockito.mock(BlockProcessor.class);
         Mockito.when(blockProcessor.hasBetterBlockToSync()).thenReturn(false);
 
-<<<<<<< HEAD
-        final NodeMessageHandler handler = new NodeMessageHandler(blockProcessor, null, channelManager, null, txmock);
+        final NodeMessageHandler handler = new NodeMessageHandler(blockProcessor, null, channelManager, null, txmock, scoring);
 
         final SimpleMessageChannel sender = new SimpleMessageChannel();
         sender.setPeerNodeID(new byte[] {1});
         final SimpleMessageChannel sender2 = new SimpleMessageChannel();
         sender2.setPeerNodeID(new byte[] {2});
-=======
-        final NodeMessageHandler handler = new NodeMessageHandler(blockProcessor, channelManager, null, txmock, scoring);
-
-        final SimpleMessageSender sender = new SimpleMessageSender();
-        final SimpleMessageSender sender2 = new SimpleMessageSender();
->>>>>>> 230d90e6
 
         final List<Transaction> txs = TransactionUtils.getTransactions(10);
         Mockito.when(txmock.retrieveValidTxs(any(List.class))).thenReturn(txs);
@@ -818,23 +749,19 @@
 
         Assert.assertNotNull(channelManager.getLastSkip());
         Assert.assertEquals(2, channelManager.getLastSkip().size());
-<<<<<<< HEAD
         Assert.assertTrue(channelManager.getLastSkip().contains(sender.getPeerNodeID()));
         Assert.assertTrue(channelManager.getLastSkip().contains(sender2.getPeerNodeID()));
-=======
-        Assert.assertTrue(channelManager.getLastSkip().contains(sender.getNodeID()));
-        Assert.assertTrue(channelManager.getLastSkip().contains(sender2.getNodeID()));
 
         Assert.assertFalse(scoring.isEmpty());
 
-        PeerScoring pscoring = scoring.getPeerScoring(sender.getNodeID());
+        PeerScoring pscoring = scoring.getPeerScoring(sender.getPeerNodeID());
 
         Assert.assertNotNull(pscoring);
         Assert.assertFalse(pscoring.isEmpty());
         Assert.assertEquals(10, pscoring.getTotalEventCounter());
         Assert.assertEquals(10, pscoring.getEventCounter(EventType.VALID_TRANSACTION));
 
-        pscoring = scoring.getPeerScoring(sender2.getNodeID());
+        pscoring = scoring.getPeerScoring(sender2.getPeerNodeID());
 
         Assert.assertNotNull(pscoring);
         Assert.assertFalse(pscoring.isEmpty());
@@ -850,9 +777,9 @@
         BlockProcessor blockProcessor = Mockito.mock(BlockProcessor.class);
         Mockito.when(blockProcessor.hasBetterBlockToSync()).thenReturn(false);
 
-        final NodeMessageHandler handler = new NodeMessageHandler(blockProcessor, channelManager, null, txmock, scoring);
-
-        final SimpleMessageSender sender = new SimpleMessageSender();
+        final NodeMessageHandler handler = new NodeMessageHandler(blockProcessor, null, channelManager, null, txmock, scoring);
+
+        final SimpleMessageChannel sender = new SimpleMessageChannel();
 
         final List<Transaction> txs = TransactionUtils.getTransactions(0);
         Mockito.when(txmock.retrieveValidTxs(any(List.class))).thenReturn(txs);
@@ -865,13 +792,12 @@
 
         Assert.assertTrue(scoring.isEmpty());
 
-        PeerScoring pscoring = scoring.getPeerScoring(sender.getNodeID());
+        PeerScoring pscoring = scoring.getPeerScoring(sender.getPeerNodeID());
 
         Assert.assertNotNull(pscoring);
         Assert.assertTrue(pscoring.isEmpty());
         Assert.assertEquals(0, pscoring.getTotalEventCounter());
         Assert.assertEquals(0, pscoring.getEventCounter(EventType.INVALID_TRANSACTION));
->>>>>>> 230d90e6
     }
 
     @Test
@@ -881,11 +807,7 @@
         BlockProcessor blockProcessor = Mockito.mock(BlockProcessor.class);
         Mockito.when(blockProcessor.hasBetterBlockToSync()).thenReturn(true);
 
-<<<<<<< HEAD
-        final NodeMessageHandler handler = new NodeMessageHandler(blockProcessor, null, channelManager, null, txHandler);
-=======
-        final NodeMessageHandler handler = new NodeMessageHandler(blockProcessor, channelManager, null, txHandler, null);
->>>>>>> 230d90e6
+        final NodeMessageHandler handler = new NodeMessageHandler(blockProcessor, null, channelManager, null, txHandler, null);
 
         Message message = Mockito.mock(Message.class);
         Mockito.when(message.getMessageType()).thenReturn(MessageType.TRANSACTIONS);
@@ -903,11 +825,7 @@
         BlockProcessor blockProcessor = Mockito.mock(BlockProcessor.class);
         Mockito.when(blockProcessor.hasBetterBlockToSync()).thenReturn(false);
 
-<<<<<<< HEAD
-        final NodeMessageHandler handler = new NodeMessageHandler(blockProcessor, null, channelManager, pendingState, txmock);
-=======
-        final NodeMessageHandler handler = new NodeMessageHandler(blockProcessor, channelManager, pendingState, txmock, null);
->>>>>>> 230d90e6
+        final NodeMessageHandler handler = new NodeMessageHandler(blockProcessor, null, channelManager, pendingState, txmock, null);
 
         final SimpleMessageChannel sender = new SimpleMessageChannel();
         sender.setPeerNodeID(new byte[] {1});
@@ -936,11 +854,10 @@
         Assert.assertNull(channelManager.getLastSkip());
     }
 
-<<<<<<< HEAD
-    @Test
-    public void processBlockByHashRequestMessageUsingProcessor() {
+    @Test
+    public void processBlockByHashRequestMessageUsingProcessor() throws UnknownHostException {
         SimpleBlockProcessor sbp = new SimpleBlockProcessor();
-        NodeMessageHandler processor = new NodeMessageHandler(sbp, null, null, null, null);
+        NodeMessageHandler processor = new NodeMessageHandler(sbp, null, null, null, null, null);
         Block block = new Block(Hex.decode(rlp));
         Message message = new BlockRequestMessage(100, block.getHash());
 
@@ -951,19 +868,19 @@
     }
 
     @Test
-    public void processBlockHeadersRequestMessageUsingProcessor() {
+    public void processBlockHeadersRequestMessageUsingProcessor() throws UnknownHostException {
         byte[] hash = HashUtil.randomHash();
         SimpleBlockProcessor sbp = new SimpleBlockProcessor();
-        NodeMessageHandler processor = new NodeMessageHandler(sbp, null, null, null, null);
+        NodeMessageHandler processor = new NodeMessageHandler(sbp, null, null, null, null, null);
         Message message = new BlockHeadersRequestMessage(100, hash, 50);
 
         processor.processMessage(new SimpleMessageChannel(), message);
 
         Assert.assertEquals(100, sbp.getRequestId());
         Assert.assertArrayEquals(hash, sbp.getHash());
-=======
+    }
+
     private static PeerScoringManager createPeerScoringManager() {
         return new PeerScoringManager(1000, new PunishmentParameters(600000, 10, 10000000), new PunishmentParameters(600000, 10, 10000000));
->>>>>>> 230d90e6
     }
 }
